<<<<<<< HEAD
#NOTE

This isn't an installable extension because there is only one site we are using it and we only patching the existing version.

I have opened it for getting code reviews and to allow people to contribute


# Extension to manage the volunteers portal
## Main features
* 3 levels: Departments, Groups, Subgroups
* Allows self management

## Organisation structure
### Department 
A department consists of a number of groups.

### Group
Is build for a certain purpose and has team members, a team leader, an assistant team leader and can have a 2nd assistant team leader. A group can have subgroups.

### Subgroup
Subgroups are just a tool to assign responsibilities to a part of the group, they can have a subgroup team leader and assistant leaders. Subgroups can be created and removed as needed. You need to be part of the group to join a subgroup.

## Access control
There are two ways for access control built-in

1. Access control over Joomla ACL
This is only used to set up administrators. If you are administrator you can do anything at any level. Administrators are the only ones who can create departments, groups and can change not to a department connected groups.

2. Access control because of your position in the organisation
This allows the self management and should make sure that people follow the processes we as a community have agreed to.

### Department: team leader
* Has to use the backend
* Can set up department assistant team leaders (limited to two)
* Can edit department information
* Can edit group information
* Can add group members on group level

### Department: assistant team leader
* Can edit department information
* Can edit group information
* Can add group members on group level

### Group: team leader
* Can set up group assistant team leaders (limited to two)
* Can edit group information
* Can add group members
* Can edit group information
* Can add reports
* Can add subgroups and administrate subgroups

### Group: assistant team leaders
* Can edit group information
* Can add group members
* Can edit group information
* Can add reports
* Can add subgroups and administrate subgroups

### Subgroup: team leader
* Can set up subgroup assistant team leaders (limited to two)
* Can edit subgroup information
* Can add subgroup members
* Can edit subgroup information
* Can add reports

### Subgroup: assistant team leaders
* Can edit subgroup information
* Can add subgroup members
* Can edit subgroup information
* Can add reports

### Group member
* Can add reports
* Can set up an leave date to be not longer listed as group member
=======
# volunteers.joomla.org
This is the repository of the website [volunteers.joomla.org](https://volunteers.joomla.org). This websites runs on a default Joomla! installation extended with a custom component called `com_volunteers`. Your ideas, feature requests, bug reports and code contributions are welcome! 
 
# Bugs, ideas & feature requests
Please use the [Issue tracker](https://github.com/joomla/volunteers.joomla.org/issues) to report bugs, ideas and feature requests.

---

# Contributing code
Code contributions are much welcome! Browse the [Issue tracker](https://github.com/joomla/volunteers.joomla.org/issues) for issues that need code and/or come up with your own ideas & code. Please open a [Pull Request](https://github.com/joomla/volunteers.joomla.org/pulls) to contribute your own code.

## Local Development
You can fork & clone the repository for local development. To get started you need to:
 - Clone the repository
 - Setup the [sample database](https://github.com/joomla/volunteers.joomla.org/tree/master/db/installation/)
 - Rename `configuration.php.dist` into `configuration.php`, add the database credentials and paths to the `logs` and `tmp` folder. All marked with `[XXXXXXXXXX]`.
 - Rename `htaccess.txt` into `.htaccess`

## Database changes
Please update the sample database if any code changes are needed for your code contributions and add a .sql file with the changes in the [updates folder](https://github.com/joomla/volunteers.joomla.org/tree/master/db/updates/) and use the issue number as filename. 

---

# Volunteers Portal Structure
The Volunteers Portal and its custom component `com_volunteers` is using the following setup.

_Note: please read `Departments` as `Leadership` until the new organizational structure and methodology of the Joomla!-project is in place._

## Departments
`com_volunteers/departments`

An Department has an _Departmental Coordination Team Leader_, _Assistant Departmental Coordination Team Leader_ and _Departmental Coordinators_. A department has several teams within their department. Within the department Reports can be created. Volunteers are assigned to an department as Member.

## Teams
`com_volunteers/teams`

A Team has a _Team Leader_, _Assistant Team Leader_, _Members_ and _Contributors_. A team is assigned to one department. A team can also contain one or more subteams. Within the team Reports and Roles can be created. Volunteers are assigned to a team as Member.

## Volunteers
`com_volunteers/volunteers`

A Volunteer (_Joomler_) is a user with an account on the website. A volunteer has their own profile with fields that can be edited by the volunteer.

## Members
`com_volunteers/members`

A Member is the relation between an Department or Team and a Volunteer. It also contains its Position and (optional) Role within the Department or Team. Each member has a Start Date. Once someone steps down an End Date will be set and the volunteer will move to the Honor Roll. Permissions connected with their Position will become inactive. 

## Reports
`com_volunteers/reports`

A Report is an article reporting about the progress of an Department or Team and written by a Volunteer.

## Positions
`com_volunteers/positions`

A Position is the relation between a Volunteer and its permissions. Departments and Teams have their own set of positions & permissions:

### Departments

* **Departmental Coordination Team Leader**
The _Departmental Coordination Team Leader_ is the leader of an department.

* **Assistant Departmental Coordination Team Leader**
The _Assistant Departmental Coordination Team Leader_ is the assistant of an Departmental Coordination Team Leader.

* **Departmental Coordinator**
The _Departmental Coordinator_ is a general member of an department.

#### Permissions

The _Departmental Coordination Team Leader_, _Assistant Departmental Coordination Team Leader_ and _Departmental Coordinator_ can:

* create 
  * teams within the department
  * reports for the department and teams within the department
  * members for the department and teams within the department
  * roles for the teams within the department
* edit
  * department
  * teams within the department
  * reports within the department and its teams
  * members within the department and its teams
  * roles for the teams within the department

### Teams

* **Team Leader**
The _Team Leader_ is the leader of a (sub)team.

* **Assistant Team Leader** 
The _Assistant Team Leader_ is the assistant of the leader of a (sub)team.

* **Member** 
The _Member_ is a general member of a team.

* **Contributor** 
The _Contributor_ is a contributing, but not a member of a team.

#### Permissions

The _Team Leader_ and _Assistant Team Leader_ can:

* create 
  * subteams for the team
  * reports for the team and subteams
  * members for the team and subteams
  * roles for the team and subteams
* edit
  * team
  * subteams
  * reports within the team and subteams
  * members within the team and subteams
  * roles within the team and subteams
  
The _Member_ can:

* create 
  * reports for the team involved
* edit
  * their own reports
  
The _Contributor_ can:

* _none_

## Roles
`com_volunteers/roles`

A Role is used (optionally) for teams. For each role a description can be provided and if the Role is open (Team is looking for Volunteers for the Role).

---

## Test User Accounts
The sample database has several accounts available for testing.

#### Admin

**Admin User**
User ID: 1
Name: `Admin Joomler`
Email: `admin@volunteers.joomla.org`
Password: `test`

#### Departmental Coordination Team Leader

**Frontend Department**
User ID: 2
Name: `Frontend Leader`
Email: `frontend.leader@volunteers.joomla.org`
Password: `test`

**Backend Department**
User ID: 5
Name: `Backend Leader`
Email: `backend.leader@volunteers.joomla.org`
Password: `test`

#### Assistant Departmental Coordination Team Leader

**Frontend Department**
User ID: 3
Name: `Frontend Assistant`
Email: `frontend.assistant@volunteers.joomla.org`
Password: `test`

**Backend Department**
User ID: 6
Name: `Backend Assistant`
Email: `backend.assistant@volunteers.joomla.org`
Password: `test`

#### Departmental Coordinator

**Frontend Department**
User ID: 4
Name: `Frontend Coordinator`
Email: `frontend.coordinator@volunteers.joomla.org`
Password: `test`

**Backend Department**
User ID: 7
Name: `Backend Coordinator`
Email: `backend.coordinator@volunteers.joomla.org`
Password: `test`

#### Team Leader

**Extensions Team**
User ID: 8
Name: `Extensions Leader`
Email: `extensions.leader@volunteers.joomla.org`
Password: `test`

**Sample Data Team**
User ID: 12
Name: `Sample Leader`
Email: `sample.leader@volunteers.joomla.org`
Password: `test`

#### Assistant Team Leader

**Extensions Team**
User ID: 9
Name: `Extensions Assistant`
Email: `extensions.assistant@volunteers.joomla.org`
Password: `test`

**Sample Data Team**
User ID: 13
Name: `Sample Assistant`
Email: `sample.assistant@volunteers.joomla.org`
Password: `test`

#### Member

**Extensions Team**
User ID: 10
Name: `Extensions Member`
Email: `extensions.member@volunteers.joomla.org`
Password: `test`

**Sample Data Team**
User ID: 14
Name: `Sample Member`
Email: `sample.member@volunteers.joomla.org`
Password: `test`

#### Contributor

**Extensions Team**
User ID: 11
Name: `Extensions Contributor`
Email: `extensions.contributor@volunteers.joomla.org`
Password: `test`

**Sample Data Team**
User ID: 15
Name: `Sample Contributor`
Email: `sample.contributor@volunteers.joomla.org`
Password: `test`
>>>>>>> a2f21dcc
<|MERGE_RESOLUTION|>--- conflicted
+++ resolved
@@ -1,79 +1,3 @@
-<<<<<<< HEAD
-#NOTE
-
-This isn't an installable extension because there is only one site we are using it and we only patching the existing version.
-
-I have opened it for getting code reviews and to allow people to contribute
-
-
-# Extension to manage the volunteers portal
-## Main features
-* 3 levels: Departments, Groups, Subgroups
-* Allows self management
-
-## Organisation structure
-### Department 
-A department consists of a number of groups.
-
-### Group
-Is build for a certain purpose and has team members, a team leader, an assistant team leader and can have a 2nd assistant team leader. A group can have subgroups.
-
-### Subgroup
-Subgroups are just a tool to assign responsibilities to a part of the group, they can have a subgroup team leader and assistant leaders. Subgroups can be created and removed as needed. You need to be part of the group to join a subgroup.
-
-## Access control
-There are two ways for access control built-in
-
-1. Access control over Joomla ACL
-This is only used to set up administrators. If you are administrator you can do anything at any level. Administrators are the only ones who can create departments, groups and can change not to a department connected groups.
-
-2. Access control because of your position in the organisation
-This allows the self management and should make sure that people follow the processes we as a community have agreed to.
-
-### Department: team leader
-* Has to use the backend
-* Can set up department assistant team leaders (limited to two)
-* Can edit department information
-* Can edit group information
-* Can add group members on group level
-
-### Department: assistant team leader
-* Can edit department information
-* Can edit group information
-* Can add group members on group level
-
-### Group: team leader
-* Can set up group assistant team leaders (limited to two)
-* Can edit group information
-* Can add group members
-* Can edit group information
-* Can add reports
-* Can add subgroups and administrate subgroups
-
-### Group: assistant team leaders
-* Can edit group information
-* Can add group members
-* Can edit group information
-* Can add reports
-* Can add subgroups and administrate subgroups
-
-### Subgroup: team leader
-* Can set up subgroup assistant team leaders (limited to two)
-* Can edit subgroup information
-* Can add subgroup members
-* Can edit subgroup information
-* Can add reports
-
-### Subgroup: assistant team leaders
-* Can edit subgroup information
-* Can add subgroup members
-* Can edit subgroup information
-* Can add reports
-
-### Group member
-* Can add reports
-* Can set up an leave date to be not longer listed as group member
-=======
 # volunteers.joomla.org
 This is the repository of the website [volunteers.joomla.org](https://volunteers.joomla.org). This websites runs on a default Joomla! installation extended with a custom component called `com_volunteers`. Your ideas, feature requests, bug reports and code contributions are welcome! 
  
@@ -314,5 +238,4 @@
 User ID: 15
 Name: `Sample Contributor`
 Email: `sample.contributor@volunteers.joomla.org`
-Password: `test`
->>>>>>> a2f21dcc
+Password: `test`